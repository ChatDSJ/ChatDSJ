--- conflicted
+++ resolved
@@ -209,7 +209,6 @@
         }
     
     return channel_data[channel_id]
-
 @app.event("app_mention")
 def handle_mention(event, say, client, logger):
     if IS_DUMMY_APP:
@@ -264,29 +263,11 @@
     if history_limit_reached:
         response_text = "(Note: I could only access the last 1000 messages in this channel for context.)\n\n" + (response_text or "")
 
-<<<<<<< HEAD
-    try:
-        response = openai_client.chat.completions.create(
-            model="gpt-4o",
-            messages=[
-                {"role": "system", "content": SYSTEM_PROMPT},
-                {"role": "user", "content": f"Conversation history:\n{conversation_history}\n\nCurrent message: {current_message}"}
-            ],
-            tools=[{"type": "web_search"}],
-            tool_choice="auto",
-            max_tokens=1000
-        )
-        return response.choices[0].message.content
-    except Exception as e:
-        logger.error(f"Error getting ChatGPT response: {e}")
-        return "I'm having trouble thinking right now. Please try again later."
-=======
     if response_text:
         say_result = say(text=response_text, thread_ts=thread_ts) # Reply in thread if applicable
         record_bot_message(say_result)
     else:
         say(text="Sorry, I couldn't generate a response.", thread_ts=thread_ts)
->>>>>>> 00296c5d
 
 
 @app.event("reaction_added")
