from slack_bolt import App
from slack_sdk.errors import SlackApiError
from slack_bolt.adapter.socket_mode import SocketModeHandler
import os
import random
import re
from openai import OpenAI
import logging
from typing import Optional, Dict, Any, Tuple, List

from datetime import datetime
from collections import defaultdict

logging.basicConfig(level=logging.INFO)
logger = logging.getLogger(__name__)

try:
    slack_bot_token = os.environ.get("SLACK_BOT_TOKEN")
    slack_signing_secret = os.environ.get("SLACK_SIGNING_TOKEN")
    if not slack_bot_token or not slack_signing_secret:
        raise ValueError("SLACK_BOT_TOKEN and SLACK_SIGNING_TOKEN must be set")
    app = App(token=slack_bot_token, signing_secret=slack_signing_secret)
    logger.info("Slack app initialized successfully")
    IS_DUMMY_APP = False
except Exception as e:
    logger.error(f"Failed to initialize Slack app: {e}. Using DummyApp.")
    class DummyApp: # Dummy app to prevent crashes if init fails
        def __init__(self): self.client = None
        def event(self, event_type): return lambda func: func
        def error(self, func): return func
        def message(self, *args, **kwargs): return lambda func: func
        def reaction_added(self, *args, **kwargs): return lambda func: func
    app = DummyApp()
    IS_DUMMY_APP = True

openai_client: Optional[OpenAI] = None
OPENAI_MODEL = os.getenv("OPENAI_MODEL", "gpt-4o")
OPENAI_API_KEY = os.getenv("OPENAI_API_KEY")
if OPENAI_API_KEY:
    try:
        openai_client = OpenAI(api_key=OPENAI_API_KEY)
        logger.info(f"OpenAI client initialized successfully for model {OPENAI_MODEL}")
    except Exception as e:
        logger.error(f"Failed to initialize OpenAI client: {e}")
else:
    logger.warning("OPENAI_API_KEY not found. OpenAI features will be disabled.")

channel_data = {} # {channel_id: {"message_count": int, "participants": set(), "last_updated": datetime}}
emoji_tally = defaultdict(int) # {emoji_name: count}
bot_user_id: Optional[str] = None
openai_usage_costs = defaultdict(float) # {model_name: cost}
openai_token_counts = defaultdict(lambda: defaultdict(int)) # {model_name: {prompt_tokens: count, ...}}
bot_message_timestamps = set() # Store ts of messages sent by the bot

if not IS_DUMMY_APP:
    try:
        auth_test_result = app.client.auth_test()
        bot_user_id = auth_test_result.get("user_id")
        if bot_user_id: logger.info(f"Bot User ID fetched: {bot_user_id}")
        else: logger.error("Could not get bot_user_id from auth.test result.")
    except Exception as e: logger.error(f"Error fetching bot user ID: {e}")


RUDE_PHRASES = [
    "Do I look like I care?",
    "Not this again...",
    "Are you seriously bothering me right now?",
    "I have better things to do than talk to you.",
    "Oh great, another pointless conversation.",
    "Whatever. I'm busy.",
    "That's the dumbest thing I've heard all day.",
    "Can you not?",
    "Ugh, what now?",
    "You again? Seriously?"
]

def get_random_rude_phrase():
    """Return a randomly selected rude phrase"""
    return random.choice(RUDE_PHRASES)

SYSTEM_PROMPT = os.getenv("OPENAI_SYSTEM_PROMPT", "You are a helpful assistant in a Slack conversation. Be concise.")
MODEL_PRICING = { # Prices per 1M tokens
    "gpt-4o": {"prompt": 5.00, "completion": 15.00},
    "gpt-4-turbo": {"prompt": 10.00, "completion": 30.00},
    "gpt-3.5-turbo-0125": {"prompt": 0.50, "completion": 1.50},
}

def calculate_cost(usage: Dict[str, int], model: str) -> float:
    base_model = model.split('-preview')[0] # Handle potential preview suffixes
    pricing = MODEL_PRICING.get(base_model)
    if not pricing or not usage: return 0.0
    prompt_tokens = usage.get("prompt_tokens", 0)
    completion_tokens = usage.get("completion_tokens", 0)
    cost = ((prompt_tokens / 1_000_000) * pricing["prompt"] +
            (completion_tokens / 1_000_000) * pricing["completion"])
    return cost

def update_usage_tracking(usage: Dict[str, int], model: str):
    if not usage: return
    cost = calculate_cost(usage, model)
    openai_usage_costs[model] += cost
    openai_token_counts[model]["prompt_tokens"] += usage.get("prompt_tokens", 0)
    openai_token_counts[model]["completion_tokens"] += usage.get("completion_tokens", 0)
    openai_token_counts[model]["total_tokens"] += usage.get("total_tokens", 0)
    logger.info(f"Updated usage for {model}. Request cost: ${cost:.6f}. Cumulative cost: ${openai_usage_costs[model]:.6f}")

def get_channel_history(client, channel_id: str, limit: int = 50) -> List[Dict[str, Any]]:
    if IS_DUMMY_APP or not client: return []
    try:
        result = client.conversations_history(channel=channel_id, limit=limit)
        return result.get("messages", [])
    except Exception as e:
        logger.error(f"Error fetching channel history for {channel_id}: {e}")
        return []

def format_conversation_history_for_openai(messages: List[Dict[str, Any]], client) -> List[Dict[str, str]]:
    formatted = []
    user_cache = {}
    if IS_DUMMY_APP or not client: # Basic format if no client
        for msg in reversed(messages):
            if msg.get("type") == "message" and msg.get("text"):
                uid = msg.get("user")
                role = "assistant" if uid == bot_user_id else "user"
                formatted.append({"role": role, "content": f"User {uid}: {msg.get('text', '')}" if uid else msg.get('text', '')})
        return formatted

    for msg in reversed(messages): # Oldest first
        if msg.get("type") != "message" or msg.get("subtype") or not msg.get("text"): continue
        uid = msg.get("user") or msg.get("bot_id")
        text = msg.get("text", "")
        username = "Unknown"
        if uid:
            if uid in user_cache: username = user_cache[uid]
            else:
                try:
                    info = client.users_info(user=uid)
                    udata = info.get("user", {})
                    username = udata.get("real_name", udata.get("name", f"User {uid}"))
                    user_cache[uid] = username
                except SlackApiError as e: # More specific error handling
                    logger.warning(f"Could not fetch user info for {uid} (Slack API Error): {e.response['error']}")
                    username = f"User {uid}"
                    user_cache[uid] = username # Cache fallback
                except Exception as e:
                    logger.warning(f"Could not fetch user info for {uid} (Other Error): {e}")
                    username = f"User {uid}"
                    user_cache[uid] = username # Cache fallback
        role = "assistant" if uid == bot_user_id else "user"
        if text: formatted.append({"role": role, "content": f"{username}: {text}"})
    return formatted

def get_openai_response(hist_openai_fmt: List[Dict[str, str]], prompt: str, web_search: bool = False) -> Tuple[Optional[str], Optional[Dict[str, Any]]]:
    if not openai_client: return "My OpenAI brain is offline.", None
    messages = [{"role": "system", "content": SYSTEM_PROMPT}, *hist_openai_fmt, {"role": "user", "content": prompt}]
    tools = [{
        "type": "function",
        "function": {
            "name": "web_search",
            "description": "Search the web for current information",
            "parameters": {
                "type": "object",
                "properties": {},
                "required": []
            }
        }
    }] if web_search else None
    try:
        logger.debug(f"Sending request to OpenAI model {OPENAI_MODEL} with web_search={web_search}...")
        response = openai_client.chat.completions.create(model=OPENAI_MODEL, messages=messages, tools=tools, max_tokens=1500)
        msg = response.choices[0].message
        if msg.tool_calls: logger.info(f"OpenAI response included tool calls: {msg.tool_calls}")
        content = msg.content
        usage = response.usage.model_dump() if response.usage else None
        if usage: update_usage_tracking(usage, OPENAI_MODEL)
        return content, usage
    except Exception as e:
        logger.error(f"Error getting OpenAI completion: {e}")
        return f"Sorry, error processing request with OpenAI: {e}", None

def record_bot_message(say_result: Optional[Dict[str, Any]]):
    if say_result and say_result.get("ok") and say_result.get("ts"):
        bot_message_timestamps.add(say_result["ts"])
        logger.debug(f"Recorded bot message timestamp: {say_result['ts']}")



def update_channel_stats(channel_id, user_id, message_ts):
    """Update the channel statistics"""
    if channel_id not in channel_data:
        channel_data[channel_id] = {
            "message_count": 0,
            "participants": set(),


            "last_updated": datetime.now()
        }
    
    channel_data[channel_id]["message_count"] += 1
    channel_data[channel_id]["participants"].add(user_id)
    channel_data[channel_id]["last_updated"] = datetime.now()

def get_channel_stats(channel_id):
    """Get the channel statistics"""
    if channel_id not in channel_data:
        return {
            "message_count": 0,
            "participants": set(),
            "last_updated": datetime.now()
        }
    
    return channel_data[channel_id]
@app.event("app_mention")
def handle_mention(event, say, client, logger):
    if IS_DUMMY_APP:
        say("Slack app is not fully initialized. Cannot process mentions.")
        return

    channel_id = event["channel"]
    user_id = event["user"]
    message_ts = event["ts"]
    text = event.get("text", "")
    thread_ts = event.get("thread_ts") # Handle threads

    prompt = re.sub(f"<@{bot_user_id}>", "", text).strip()

    if prompt.lower() == "stats":
        stats = get_channel_stats(channel_id)
        participants_list = ", ".join([f"<@{user}>" for user in stats["participants"]])
        stats_text = (f"Channel Stats ({channel_id}):\n"
                      f"- Messages: {stats['message_count']}\n"
                      f"- Participants ({len(stats['participants'])}): {participants_list}\n"
                      f"- Last Updated: {stats['last_updated']}")
        say(text=stats_text, thread_ts=thread_ts) # Reply in thread if applicable
        return
    if prompt.lower() == "cost":
        cost_text = "OpenAI API Usage Costs:\n"
        if not openai_usage_costs: cost_text += "No usage recorded yet."
        else:
            for model, cost in openai_usage_costs.items():
                cost_text += f"- {model}: ${cost:.6f}\n"
            cost_text += "\nToken Counts:\n"
            for model, counts in openai_token_counts.items():
                cost_text += f"- {model}: Prompt={counts['prompt_tokens']}, Completion={counts['completion_tokens']}, Total={counts['total_tokens']}\n"
        say(text=cost_text, thread_ts=thread_ts)
        return
    if prompt.lower() == "emojis":
        emoji_text = "Emoji Reaction Tally (on my messages):\n"
        if not emoji_tally: emoji_text += "No reactions recorded yet."
        else:
            for emoji, count in emoji_tally.items():
                emoji_text += f"- :{emoji}:: {count}\n"
        say(text=emoji_text, thread_ts=thread_ts)
        return

    update_channel_stats(channel_id, user_id, message_ts)

    use_web_search = True # Enable web search by default

    history = get_channel_history(client, channel_id, limit=1000) # Fetch up to 1000 messages
    history_limit_reached = len(history) == 1000
    history_formatted = format_conversation_history_for_openai(history, client)
    response_text, usage = get_openai_response(history_formatted, prompt, web_search=True)
    if history_limit_reached:
        response_text = "(Note: I could only access the last 1000 messages in this channel for context.)\n\n" + (response_text or "")

    if response_text:
        say_result = say(text=response_text, thread_ts=thread_ts) # Reply in thread if applicable
        record_bot_message(say_result)
    else:
        say(text="Sorry, I couldn't generate a response.", thread_ts=thread_ts)

<<<<<<< HEAD
=======
    try:
        response = openai_client.chat.completions.create(
            model="gpt-4o",
            messages=[
                {"role": "system", "content": SYSTEM_PROMPT},
                {"role": "user", "content": f"Conversation history:\n{conversation_history}\n\nCurrent message: {current_message}"}
            ],
            tools=[{
                "type": "function",
                "function": {
                    "name": "web_search",
                    "description": "Search the web for information",
                    "parameters": {
                        "type": "object",
                        "properties": {
                            "query": {
                                "type": "string",
                                "description": "The search query"
                            }
                        },
                        "required": ["query"]
                    }
                }
            }],
            tool_choice="auto",
            max_tokens=1000
        )
        return response.choices[0].message.content
    except Exception as e:
        logger.error(f"Error getting ChatGPT response: {e}")
        return "I'm having trouble thinking right now. Please try again later."
>>>>>>> 7e9898b9

@app.event("reaction_added")
def handle_reaction_added(event, logger):
    """Handle emoji reactions added to messages."""
    if IS_DUMMY_APP: return # Don't process if app isn't fully initialized

    item_user = event.get("item_user")
    item_ts = event.get("item", {}).get("ts")
    reaction = event.get("reaction")

    if item_user == bot_user_id and item_ts in bot_message_timestamps:
        emoji_tally[reaction] += 1
        logger.info(f"Reaction :{reaction}: added to bot message {item_ts}. Tally: {emoji_tally[reaction]}")



@app.event("message")
def handle_message_events(event, say, client, logger):
    """Handle direct messages and other message events."""
    if IS_DUMMY_APP: return # Don't process if app isn't fully initialized

    channel_type = event.get("channel_type")
    user_id = event.get("user")
    text = event.get("text", "")
    thread_ts = event.get("thread_ts") # Handle threads if DMs support them

    if user_id == bot_user_id or not text or not user_id:
        return

    if channel_type == "im":
        logger.info(f"Received DM from {user_id}: {text}")
        channel_id = event["channel"] # DM channel ID

        if text.lower() == "stats":
            say(text="Sorry, channel stats are not available in DMs.", thread_ts=thread_ts)
            return
        if text.lower() == "cost":
            cost_text = "OpenAI API Usage Costs:\n"
            if not openai_usage_costs: cost_text += "No usage recorded yet."
            else:
                for model, cost in openai_usage_costs.items(): cost_text += f"- {model}: ${cost:.6f}\n"
                cost_text += "\nToken Counts:\n"
                for model, counts in openai_token_counts.items(): cost_text += f"- {model}: Prompt={counts['prompt_tokens']}, Completion={counts['completion_tokens']}, Total={counts['total_tokens']}\n"
            say(text=cost_text, thread_ts=thread_ts)
            return
        if text.lower() == "emojis":
            emoji_text = "Emoji Reaction Tally (on my messages):\n"
            if not emoji_tally: emoji_text += "No reactions recorded yet."
            else:
                for emoji, count in emoji_tally.items(): emoji_text += f"- :{emoji}:: {count}\n"
            say(text=emoji_text, thread_ts=thread_ts)
            return

        use_web_search = True # Enable web search by default
        # history_formatted = format_conversation_history_for_openai(history, client)
        response_text, usage = get_openai_response([], text, web_search=True) # No history for DMs for now

        if response_text:
            say_result = say(text=response_text, thread_ts=thread_ts)
            record_bot_message(say_result)
        else:
            say(text="Sorry, I couldn't generate a response.", thread_ts=thread_ts)

    # else:


@app.error
def error_handler(error, body, logger):
    logger.error(f"Error: {error}")
    logger.debug(f"Body: {body}")<|MERGE_RESOLUTION|>--- conflicted
+++ resolved
@@ -209,68 +209,12 @@
         }
     
     return channel_data[channel_id]
-@app.event("app_mention")
-def handle_mention(event, say, client, logger):
-    if IS_DUMMY_APP:
-        say("Slack app is not fully initialized. Cannot process mentions.")
-        return
-
-    channel_id = event["channel"]
-    user_id = event["user"]
-    message_ts = event["ts"]
-    text = event.get("text", "")
-    thread_ts = event.get("thread_ts") # Handle threads
-
-    prompt = re.sub(f"<@{bot_user_id}>", "", text).strip()
-
-    if prompt.lower() == "stats":
-        stats = get_channel_stats(channel_id)
-        participants_list = ", ".join([f"<@{user}>" for user in stats["participants"]])
-        stats_text = (f"Channel Stats ({channel_id}):\n"
-                      f"- Messages: {stats['message_count']}\n"
-                      f"- Participants ({len(stats['participants'])}): {participants_list}\n"
-                      f"- Last Updated: {stats['last_updated']}")
-        say(text=stats_text, thread_ts=thread_ts) # Reply in thread if applicable
-        return
-    if prompt.lower() == "cost":
-        cost_text = "OpenAI API Usage Costs:\n"
-        if not openai_usage_costs: cost_text += "No usage recorded yet."
-        else:
-            for model, cost in openai_usage_costs.items():
-                cost_text += f"- {model}: ${cost:.6f}\n"
-            cost_text += "\nToken Counts:\n"
-            for model, counts in openai_token_counts.items():
-                cost_text += f"- {model}: Prompt={counts['prompt_tokens']}, Completion={counts['completion_tokens']}, Total={counts['total_tokens']}\n"
-        say(text=cost_text, thread_ts=thread_ts)
-        return
-    if prompt.lower() == "emojis":
-        emoji_text = "Emoji Reaction Tally (on my messages):\n"
-        if not emoji_tally: emoji_text += "No reactions recorded yet."
-        else:
-            for emoji, count in emoji_tally.items():
-                emoji_text += f"- :{emoji}:: {count}\n"
-        say(text=emoji_text, thread_ts=thread_ts)
-        return
-
-    update_channel_stats(channel_id, user_id, message_ts)
-
-    use_web_search = True # Enable web search by default
-
-    history = get_channel_history(client, channel_id, limit=1000) # Fetch up to 1000 messages
-    history_limit_reached = len(history) == 1000
-    history_formatted = format_conversation_history_for_openai(history, client)
-    response_text, usage = get_openai_response(history_formatted, prompt, web_search=True)
-    if history_limit_reached:
-        response_text = "(Note: I could only access the last 1000 messages in this channel for context.)\n\n" + (response_text or "")
-
-    if response_text:
-        say_result = say(text=response_text, thread_ts=thread_ts) # Reply in thread if applicable
-        record_bot_message(say_result)
-    else:
-        say(text="Sorry, I couldn't generate a response.", thread_ts=thread_ts)
-
-<<<<<<< HEAD
-=======
+
+def get_chatgpt_response(conversation_history, current_message):
+    """Get a response from ChatGPT based on the conversation history and current message"""
+    if not openai_client:
+        return "I'm having trouble connecting to my brain right now. Please try again later."
+
     try:
         response = openai_client.chat.completions.create(
             model="gpt-4o",
@@ -300,9 +244,77 @@
         )
         return response.choices[0].message.content
     except Exception as e:
-        logger.error(f"Error getting ChatGPT response: {e}")
-        return "I'm having trouble thinking right now. Please try again later."
->>>>>>> 7e9898b9
+        error_message = str(e)
+        logger.error(f"Error getting ChatGPT response: {error_message}")
+        
+        if "authenticat" in error_message.lower() or "api key" in error_message.lower():
+            return "I'm having trouble with my API credentials. Please contact an administrator."
+        elif "rate limit" in error_message.lower() or "too many requests" in error_message.lower():
+            return "I'm a bit overloaded right now. Please try again in a few moments."
+        elif "timeout" in error_message.lower() or "connect" in error_message.lower():
+            return "I'm having trouble connecting to my brain. Please check your internet connection and try again."
+        else:
+            return "I'm having trouble thinking right now. Please try again later."
+@app.event("app_mention")
+def handle_mention(event, say, client, logger):
+    if IS_DUMMY_APP:
+        say("Slack app is not fully initialized. Cannot process mentions.")
+        return
+
+    channel_id = event["channel"]
+    user_id = event["user"]
+    message_ts = event["ts"]
+    text = event.get("text", "")
+    thread_ts = event.get("thread_ts") # Handle threads
+
+    prompt = re.sub(f"<@{bot_user_id}>", "", text).strip()
+
+    if prompt.lower() == "stats":
+        stats = get_channel_stats(channel_id)
+        participants_list = ", ".join([f"<@{user}>" for user in stats["participants"]])
+        stats_text = (f"Channel Stats ({channel_id}):\n"
+                      f"- Messages: {stats['message_count']}\n"
+                      f"- Participants ({len(stats['participants'])}): {participants_list}\n"
+                      f"- Last Updated: {stats['last_updated']}")
+        say(text=stats_text, thread_ts=thread_ts) # Reply in thread if applicable
+        return
+    if prompt.lower() == "cost":
+        cost_text = "OpenAI API Usage Costs:\n"
+        if not openai_usage_costs: cost_text += "No usage recorded yet."
+        else:
+            for model, cost in openai_usage_costs.items():
+                cost_text += f"- {model}: ${cost:.6f}\n"
+            cost_text += "\nToken Counts:\n"
+            for model, counts in openai_token_counts.items():
+                cost_text += f"- {model}: Prompt={counts['prompt_tokens']}, Completion={counts['completion_tokens']}, Total={counts['total_tokens']}\n"
+        say(text=cost_text, thread_ts=thread_ts)
+        return
+    if prompt.lower() == "emojis":
+        emoji_text = "Emoji Reaction Tally (on my messages):\n"
+        if not emoji_tally: emoji_text += "No reactions recorded yet."
+        else:
+            for emoji, count in emoji_tally.items():
+                emoji_text += f"- :{emoji}:: {count}\n"
+        say(text=emoji_text, thread_ts=thread_ts)
+        return
+
+    update_channel_stats(channel_id, user_id, message_ts)
+
+    use_web_search = True # Enable web search by default
+
+    history = get_channel_history(client, channel_id, limit=1000) # Fetch up to 1000 messages
+    history_limit_reached = len(history) == 1000
+    history_formatted = format_conversation_history_for_openai(history, client)
+    response_text, usage = get_openai_response(history_formatted, prompt, web_search=True)
+    if history_limit_reached:
+        response_text = "(Note: I could only access the last 1000 messages in this channel for context.)\n\n" + (response_text or "")
+
+    if response_text:
+        say_result = say(text=response_text, thread_ts=thread_ts) # Reply in thread if applicable
+        record_bot_message(say_result)
+    else:
+        say(text="Sorry, I couldn't generate a response.", thread_ts=thread_ts)
+
 
 @app.event("reaction_added")
 def handle_reaction_added(event, logger):
